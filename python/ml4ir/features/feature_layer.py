--- conflicted
+++ resolved
@@ -28,11 +28,6 @@
     if feature_info["tfrecord_type"] == TFRecordTypeKey.CONTEXT:
         # If feature is a context feature then tile it for all records
         encoding = tf.expand_dims(encoding, axis=1)
-<<<<<<< HEAD
-        # encoding = tf.tile(encoding,
-        #                    tf.concat([tf.constant([1]), num_records, tf.constant([1])], axis=0))
-=======
->>>>>>> 89cf4794
     else:
         # If sequence feature, then reshape back to original shape
         # FIXME
