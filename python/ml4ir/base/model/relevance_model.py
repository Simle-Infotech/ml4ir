--- conflicted
+++ resolved
@@ -3,12 +3,9 @@
 import tensorflow as tf
 from tensorflow.keras import callbacks, Input, Model
 from tensorflow.keras.optimizers import Optimizer
-<<<<<<< HEAD
-=======
-from wandb.keras import WandbCallback
->>>>>>> 94305c9b
 from tensorflow import data
 from tensorflow.keras import metrics as kmetrics
+from wandb.keras import WandbCallback
 import pandas as pd
 
 from ml4ir.base.features.feature_config import FeatureConfig
